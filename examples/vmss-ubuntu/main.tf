resource "azurerm_resource_group" "rg" {
  name     = "${var.resource_group_name}"
  location = "${var.location}"
}

resource "azurerm_virtual_network" "vnet" {
  name                = "${var.resource_group_name}vnet"
  location            = "${azurerm_resource_group.rg.location}"
  address_space       = ["10.0.0.0/16"]
  resource_group_name = "${azurerm_resource_group.rg.name}"
}

resource "azurerm_subnet" "subnet" {
  name                 = "subnet"
  address_prefix       = "10.0.0.0/24"
  resource_group_name  = "${azurerm_resource_group.rg.name}"
  virtual_network_name = "${azurerm_virtual_network.vnet.name}"
}

resource "azurerm_public_ip" "pip" {
  name                         = "${var.hostname}-pip"
  location                     = "${azurerm_resource_group.rg.location}"
  resource_group_name          = "${azurerm_resource_group.rg.name}"
  public_ip_address_allocation = "Dynamic"
  domain_name_label            = "${var.hostname}"
}

resource "azurerm_lb" "lb" {
  name                = "LoadBalancer"
  location            = "${azurerm_resource_group.rg.location}"
  resource_group_name = "${azurerm_resource_group.rg.name}"
  depends_on          = ["azurerm_public_ip.pip"]

  frontend_ip_configuration {
    name                 = "LBFrontEnd"
    public_ip_address_id = "${azurerm_public_ip.pip.id}"
  }
}

resource "azurerm_lb_backend_address_pool" "backlb" {
  name                = "BackEndAddressPool"
  resource_group_name = "${azurerm_resource_group.rg.name}"
  loadbalancer_id     = "${azurerm_lb.lb.id}"
}

resource "azurerm_lb_nat_pool" "np" {
  resource_group_name            = "${azurerm_resource_group.rg.name}"
  loadbalancer_id                = "${azurerm_lb.lb.id}"
  name                           = "NATPool"
  protocol                       = "Tcp"
  frontend_port_start            = 50000
  frontend_port_end              = 50119
  backend_port                   = 22
  frontend_ip_configuration_name = "LBFrontEnd"
}

resource "azurerm_storage_account" "stor" {
<<<<<<< HEAD
  name                     = "tfexvmssubuntustor"
=======
  name                     = "${var.resource_group_name}stor"
>>>>>>> 438ea1e6
  location                 = "${azurerm_resource_group.rg.location}"
  resource_group_name      = "${azurerm_resource_group.rg.name}"
  account_tier             = "${var.storage_account_tier}"
  account_replication_type = "${var.storage_replication_type}"
}

resource "azurerm_storage_container" "vhds" {
  name                  = "vhds"
  resource_group_name   = "${azurerm_resource_group.rg.name}"
  storage_account_name  = "${azurerm_storage_account.stor.name}"
  container_access_type = "blob"
}

resource "azurerm_virtual_machine_scale_set" "scaleset" {
  name                = "autoscalewad"
  location            = "${azurerm_resource_group.rg.location}"
  resource_group_name = "${azurerm_resource_group.rg.name}"
  upgrade_policy_mode = "Manual"
  overprovision       = true
  depends_on          = ["azurerm_lb.lb", "azurerm_virtual_network.vnet"]

  sku {
    name     = "${var.vm_sku}"
    tier     = "Standard"
    capacity = "${var.instance_count}"
  }

  os_profile {
    computer_name_prefix = "${var.vmss_name_prefix}"
    admin_username       = "${var.admin_username}"
    admin_password       = "${var.admin_password}"
  }

  os_profile_linux_config {
    disable_password_authentication = false
  }

  network_profile {
    name    = "${var.hostname}-nic"
    primary = true

    ip_configuration {
      name                                   = "${var.hostname}ipconfig"
      subnet_id                              = "${azurerm_subnet.subnet.id}"
      load_balancer_backend_address_pool_ids = ["${azurerm_lb_backend_address_pool.backlb.id}"]
      load_balancer_inbound_nat_rules_ids    = ["${element(azurerm_lb_nat_pool.np.*.id, count.index)}"]
    }
  }

  storage_profile_os_disk {
    name           = "${var.hostname}"
    caching        = "ReadWrite"
    create_option  = "FromImage"
    vhd_containers = ["${azurerm_storage_account.stor.primary_blob_endpoint}${azurerm_storage_container.vhds.name}"]
  }

  storage_profile_image_reference {
    publisher = "${var.image_publisher}"
    offer     = "${var.image_offer}"
    sku       = "${var.ubuntu_os_version}"
    version   = "latest"
  }
}<|MERGE_RESOLUTION|>--- conflicted
+++ resolved
@@ -55,11 +55,7 @@
 }
 
 resource "azurerm_storage_account" "stor" {
-<<<<<<< HEAD
-  name                     = "tfexvmssubuntustor"
-=======
   name                     = "${var.resource_group_name}stor"
->>>>>>> 438ea1e6
   location                 = "${azurerm_resource_group.rg.location}"
   resource_group_name      = "${azurerm_resource_group.rg.name}"
   account_tier             = "${var.storage_account_tier}"
