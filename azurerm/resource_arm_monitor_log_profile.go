--- conflicted
+++ resolved
@@ -144,20 +144,6 @@
 		return fmt.Errorf("Error Creating/Updating Log Profile %q: %+v", name, err)
 	}
 
-<<<<<<< HEAD
-	log.Printf("[DEBUG] Waiting for Log Profile %q to be provisioned", name)
-	stateConf := &resource.StateChangeConf{
-		Pending:                   []string{"NotFound"},
-		Target:                    []string{"Available"},
-		Refresh:                   logProfilesCreateUpdateRefreshFunc(ctx, client, name),
-		Timeout:                   5 * time.Minute,
-		MinTimeout:                15 * time.Second,
-		ContinuousTargetOccurence: 5,
-	}
-
-	if _, err := stateConf.WaitForState(); err != nil {
-		return fmt.Errorf("Error waiting for Log Profile %q to become available: %s", name, err)
-=======
 	duration := 600 * time.Second
 	if features.SupportsCustomTimeouts() {
 		if d.IsNewResource() {
@@ -166,10 +152,19 @@
 			duration = d.Timeout(schema.TimeoutUpdate)
 		}
 	}
-	// Wait for Log Profile to become available
-	if err := resource.Retry(duration, retryLogProfilesClientGet(ctx, client, name, meta)); err != nil {
-		return fmt.Errorf("Error waiting for Log Profile %q to become available: %+v", name, err)
->>>>>>> 080f7b0b
+
+	log.Printf("[DEBUG] Waiting for Log Profile %q to be provisioned", name)
+	stateConf := &resource.StateChangeConf{
+		Pending:                   []string{"NotFound"},
+		Target:                    []string{"Available"},
+		Refresh:                   logProfilesCreateUpdateRefreshFunc(ctx, client, name),
+		Timeout:                   duration,
+		MinTimeout:                15 * time.Second,
+		ContinuousTargetOccurence: 5,
+	}
+
+	if _, err := stateConf.WaitForState(); err != nil {
+		return fmt.Errorf("Error waiting for Log Profile %q to become available: %s", name, err)
 	}
 
 	read, err := client.Get(ctx, name)
